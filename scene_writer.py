#! /usr/bin/python3

import sys
import os
from rosbags.rosbag2 import Reader
import pcl
import numpy as np
import sensor_msgs.point_cloud2 as pc2
from sensor_msgs.msg import PointCloud2
from rosbags.serde import deserialize_cdr
from secrets import token_hex
import json
from datetime import datetime
from tqdm import tqdm

allowable_tracks = {'LVMS', 'IMS'}

def write_scene(rosbag_file):
    track_num = ''
    while (track_num != '1' and track_num != '2'):
        track_num = input("Possible tracks\n\t[1] IMS\n\t[2] LVMS\nSelect track number: ")
    if track_num == '1':
        track_name = "IMS"
    else:
        track_name = "LVMS"
    description = input("Enter a short description of the bag file scenario: ")
    with Reader(rosbag_file) as reader:
        # Create log.json
        log_token = token_hex(16)
        with open('log.json', 'a', encoding='utf-8') as outfile:
            data = dict()
            data['token'] = log_token
            data['logfile'] = ''
            data['vehicle'] = 'Cavalier'
            date_captured = datetime.fromtimestamp(reader.start_time * 1e-9).strftime('%Y-%m-%d')
            data['date_captured'] = date_captured
            data['location'] = track_name
            json.dump([data], outfile, indent=4)
        # Create map.json
        # Case where map file exists
        if os.path.exists('map.json'):
            with open('map.json', 'r') as outfile:
                data = json.load(outfile)
            new_json = []
            for object in data:
                if object['category'] == track_name:
                    object['log_tokens'].append(log_token)
                new_json.append(object)
            with open('map.json', 'w') as outfile:
                json.dump(new_json, outfile, indent=4)
        else:
        # Case where map.json does not exist
            with open('map.json', 'w', encoding='utf-8') as outfile:
                ims_data = dict()
                ims_data['token'] = token_hex(16)
                ims_data['log_tokens'] = []
                if track_name == 'IMS':
                    ims_data['log_tokens'].append(log_token)
                ims_data['category'] = 'IMS'
                ims_data['filename'] = '' 
                lvms_data = dict()
                lvms_data['token'] = token_hex(16)
                lvms_data['log_tokens'] = []
                if track_name == 'LVMS':
                    lvms_data['log_tokens'].append(log_token)
                lvms_data['category'] = 'LVMS'
                lvms_data['filename'] = ''
                json.dump([ims_data, lvms_data], outfile, indent=4)
        # Create sensor.json
        if not os.path.exists('sensor.json'):
            with open('sensor.json', 'w', encoding='utf-8') as outfile:
                # Front lidar topic
                lidar_front = dict()
                front_token = token_hex(16)
                lidar_front['token'] = front_token
                lidar_front['channel'] = 'LUMINAR_FRONT'
                lidar_front['modality'] = 'lidar'
                # Left lidar topic
                lidar_left = dict()
                left_token = token_hex(16)
                lidar_left['token'] = left_token
                lidar_left['channel'] = 'LUMINAR_LEFT'
                lidar_left['modality'] = 'lidar'
                # Right lidar topic
                lidar_right = dict()
                right_token = token_hex(16)
                lidar_right['token'] = right_token
                lidar_right['channel'] = 'LUMINAR_RIGHT'
                lidar_right['modality'] = 'lidar'

                json.dump([lidar_front, lidar_left, lidar_right], outfile, indent=4)
        else:
            with open('sensor.json', 'r', encoding='utf-8') as readfile:
                sensors = json.load(readfile)
                for sensor in sensors:
                    if sensor['channel'] == 'LUMINAR_FRONT':
                        front_token = sensor['token']
                    elif sensor['channel'] == 'LUMINAR_LEFT':
                        left_token = sensor['token']
                    elif sensor['channel'] == 'LUMINAR_FRONT':
                        right_token = sensor['token']
        # Create calibrated_sensor.json
        with open('calibrated_sensor.json', 'a', encoding='utf-8') as outfile:
            for connection, timestamp, rawdata in reader.messages(connections=[[x for x in reader.connections.values() if (x.topic == '/tf_static')][0]]):
                msg = deserialize_cdr(rawdata, connection.msgtype)
                new_json = []
                for transform in msg.transforms:
                    if transform.child_frame_id == 'luminar_front':
                        data = dict()
                        data['token'] = token_hex(16)
                        data['sensor_token'] = front_token
                        data['translation'] = [transform.transform.translation.x, transform.transform.translation.y, transform.transform.translation.z]
                        data['rotation'] = [transform.transform.rotation.w, transform.transform.rotation.x, transform.transform.rotation.y, transform.transform.rotation.z]
                        data['camera_instrinsic'] = []
                    elif transform.child_frame_id == 'luminar_left':
                        data = dict()
                        data['token'] = token_hex(16)
                        data['sensor_token'] = left_token
                        data['translation'] = [transform.transform.translation.x, transform.transform.translation.y, transform.transform.translation.z]
                        data['rotation'] = [transform.transform.rotation.w, transform.transform.rotation.x, transform.transform.rotation.y, transform.transform.rotation.z]
                    elif transform.child_frame_id == 'luminar_right':
                        data = dict()
                        data['token'] = token_hex(16)
                        data['sensor_token'] = right_token
                        data['translation'] = [transform.transform.translation.x, transform.transform.translation.y, transform.transform.translation.z]
                        data['rotation'] = [transform.transform.rotation.w, transform.transform.rotation.x, transform.transform.rotation.y, transform.transform.rotation.z]
                    else:
                        continue
                    new_json.append(data)
                break
            json.dump(new_json, outfile, indent=4)
        # Create remaining json files
<<<<<<< HEAD
        # TODO: Case where json files already exists
=======
        connections = [x for x in reader.connections.values() if (x.topic == '/novatel_top/dyntf_odom' or x.topic == '/luminar_points')]
>>>>>>> dd7d39a0
        first_scene, last_scene = '', ''
        prev_scene, next_scene = '', token_hex(16)
        prev_sample, next_sample = '', token_hex(16)
        scene_token = token_hex(16)
        samples = []
        sample_data = []
        ego_poses = []
        sample_json = open('sample.json', 'a', encoding='utf-8')
        sampledata_json = open('sample_data.json', 'a', encoding='utf-8')
        egopose_json = open('ego_pose.json', 'a', encoding='utf-8')
        if not os.path.exists('samples'):
            os.makedirs('samples')
        connections = [x for x in reader.connections.values() if (x.topic == '/novatel_top/dyntf_odom')]
        ego_pose_queue = []
        print("Serializing ego poses")
        for connection, timestamp, rawdata in tqdm(reader.messages(connections=connections)):
            # Create ego_pose.json
            msg  = deserialize_cdr(rawdata, connection.msgtype)
            ego_pose = dict()
            ego_pose_token = token_hex(16)
            ego_pose_queue.append((ego_pose_token, timestamp))
            ego_pose['token'] = ego_pose_token
            ego_pose['timestamp'] = timestamp
            ego_pose['rotation'] = [msg.pose.pose.orientation.x, msg.pose.pose.orientation.y, msg.pose.pose.orientation.z, msg.pose.pose.orientation.w]
            ego_pose['translation'] = [msg.pose.pose.position.x, msg.pose.pose.position.y, msg.pose.pose.position.z]
            ego_poses.append(ego_pose)
        connections = [x for x in reader.connections.values() if (x.topic == '/luminar_points')]
        print("Serializing lidar data")
        for connection, timestamp, rawdata in tqdm(reader.messages(connections=connections)):
            # Create sample.json
            sample = dict()
            sample_token = next_scene
            sample['token'] = sample_token
            sample['timestamp'] = timestamp
            sample['scene_token'] = scene_token
            sample['prev'] = prev_scene
            prev_scene = next_scene
            next_scene = token_hex(16)
            sample['next'] = next_scene  
            samples.append(sample)

            # Create sample_data.json
            ros2_msg  = deserialize_cdr(rawdata, connection.msgtype)
            msg = PointCloud2()
            msg.data =ros2_msg.data
            msg.fields = ros2_msg.fields
            msg.header = ros2_msg.header
            msg.height = ros2_msg.height
            msg.is_bigendian = ros2_msg.is_bigendian
            msg.is_dense = ros2_msg.is_dense
            msg.point_step = ros2_msg.point_step
            msg.row_step = ros2_msg.row_step
            msg.width = ros2_msg.width
            data = dict()
            data_token = token_hex(16)
            data['token'] = data_token
            data['sample_token'] = prev_scene
            # Find closest ego pose
            previous_time_difference = np.inf
            for i in range(len(ego_pose_queue)):
                time_difference = abs((datetime.fromtimestamp(timestamp * 1e-9) - datetime.fromtimestamp(ego_pose_queue[i][1] * 1e-9)).total_seconds())
                if time_difference < previous_time_difference:
                    previous_time_difference = time_difference
                else:
                    ego_pose_token = ego_pose_queue[i-1]
                    break
            data['ego_pose_token'] = ego_pose_token
            data['calibrated_sensor_token'] = 'TODO'
            
            points_list = []

            for point in pc2.read_points(msg, skip_nans=True):
                points_list.append([point[0], point[1], point[2], point[3]])

            pcl_data = pcl.PointCloud_PointXYZRGB()
            pcl_data.from_list(points_list)

            filename = "samples/{0}.pcd".format(data_token)
            pcl.save(pcl_data, filename)
            data['filename'] = filename
            data['fileformat'] = 'pcd'
            data['is_key_frame'] = 'TODO'
            data['height'] = 0
            data['width'] = 0
            data['timestamp'] = timestamp
            data['prev'] = prev_sample
            prev_sample = next_sample
            next_sample = token_hex(16)
            data['next'] = next_sample
            sample_data.append(data)

        samples[-1]['next'] = ''
        sample_data[-1]['next'] = ''
        json.dump(samples, sample_json, indent=4)
        json.dump(ego_poses, egopose_json, indent=4)
        json.dump(sample_data, sampledata_json, indent=4)
        last_scene = prev_scene
        sample_json.close()
        egopose_json.close()
        sampledata_json.close()
                
        # Create scene.json
        with open('scene.json', 'w', encoding='utf-8') as outfile:
            data = dict()
            data['token'] = scene_token
            data['log_token'] = log_token
            connection = [x for x in reader.connections.values() if x.topic == '/novatel_top/dyntf_odom'][0]
            data['nbr_samples'] = connection.count
            first_scene, last_scene = token_hex(16), token_hex(16)
            data['first_sample_token'] = first_scene
            data['last_sample_token'] = last_scene
            if rosbag_file[-1] == '/':
                rosbag_file = rosbag_file[:-1]
            data['name'] = rosbag_file.split('/')[-1]
            data['description'] = description
            json.dump([data], outfile, indent=4)

if __name__=="__main__":
    if len(sys.argv) != 2:
        print("Expecting: [rosbag path]")
        print("Got: ", end='')
        for arg in sys.argv:
            print(arg, end='')
        print('\n')
        exit(1)
    write_scene(sys.argv[1])<|MERGE_RESOLUTION|>--- conflicted
+++ resolved
@@ -130,11 +130,7 @@
                 break
             json.dump(new_json, outfile, indent=4)
         # Create remaining json files
-<<<<<<< HEAD
-        # TODO: Case where json files already exists
-=======
         connections = [x for x in reader.connections.values() if (x.topic == '/novatel_top/dyntf_odom' or x.topic == '/luminar_points')]
->>>>>>> dd7d39a0
         first_scene, last_scene = '', ''
         prev_scene, next_scene = '', token_hex(16)
         prev_sample, next_sample = '', token_hex(16)
